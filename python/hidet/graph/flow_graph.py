--- conflicted
+++ resolved
@@ -396,11 +396,7 @@
         return CudaGraph(f_create_inputs, f_run, ref_objs=[self])
 
     def latency(
-<<<<<<< HEAD
-        self, warmup=10, number=3, repeat=50, median=True, dummy_inputs: Optional[Sequence[Tensor]] = None
-=======
         self, warmup=25, repeat=100, dummy_inputs: Optional[Sequence[Tensor]] = None
->>>>>>> 82ddb8ca
     ) -> Union[float, List[float]]:
         """Measure the latency of the flow graph.
 
@@ -423,18 +419,9 @@
 
         if dummy_inputs is None:
             dummy_inputs = self.dummy_inputs()
-<<<<<<< HEAD
-        res = do_bench(lambda: self.forward(dummy_inputs), warmup=warmup, rep=repeat)
-        if median is True:
-            return res[1]
-        else:
-            return res
-        
-=======
 
         # return the median
         return do_bench(lambda: self.forward(dummy_inputs), warmup=warmup, rep=repeat)[1]
->>>>>>> 82ddb8ca
 
     @staticmethod
     def _analyze(outputs: List[Tensor]) -> Tuple[List[Tensor], List[Operator], Dict[Tensor, int]]:
